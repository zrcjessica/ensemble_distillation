--- conflicted
+++ resolved
@@ -1,12 +1,7 @@
 # train distilled DeepSTARR models w/ mean+std using dynamic augmentations
 
-<<<<<<< HEAD
-AUG='evoaug' # evoaug/mutagenesis/random 
+AUG='random' # evoaug/mutagenesis/random 
 APPEND=false 
-=======
-AUG='random' # evoaug/mutagenesis/random 
-APPEND=true 
->>>>>>> fd376c9e
 # ENSEMBLE_DIR=../results/DeepSTARR_lr-decay/
 ENSEMBLE_DIR=../results/DeepSTARR_ensemble_NEW/
 DATA_DIR=../data/DeepSTARR_ensemble_NEW
@@ -46,11 +41,7 @@
 				--aug $AUG \
 				--ensemble_dir $ENSEMBLE_DIR"
 	fi
-<<<<<<< HEAD
-done | simple_gpu_scheduler --gpus 0,1,2,4,6
-=======
-done | simple_gpu_scheduler --gpus 0,3
->>>>>>> fd376c9e
+done | simple_gpu_scheduler --gpus 0,3,4,5,6
 
 
 # message the user on slack if possible
